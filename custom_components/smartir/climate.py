import asyncio
import json
import logging
import os.path

import voluptuous as vol

from homeassistant.components.climate import ClimateEntity, PLATFORM_SCHEMA
from homeassistant.components.climate.const import (
    HVAC_MODE_OFF, HVAC_MODE_HEAT, HVAC_MODE_COOL,
    HVAC_MODE_DRY, HVAC_MODE_FAN_ONLY, HVAC_MODE_AUTO,
    SUPPORT_TARGET_TEMPERATURE, SUPPORT_FAN_MODE,
    SUPPORT_SWING_MODE, HVAC_MODES, ATTR_HVAC_MODE)
from homeassistant.const import (
    CONF_NAME, STATE_ON, STATE_OFF, STATE_UNKNOWN, STATE_UNAVAILABLE, ATTR_TEMPERATURE,
    PRECISION_TENTHS, PRECISION_HALVES, PRECISION_WHOLE)
from homeassistant.core import callback
from homeassistant.helpers.event import async_track_state_change
import homeassistant.helpers.config_validation as cv
from homeassistant.helpers.restore_state import RestoreEntity
from . import COMPONENT_ABS_DIR, Helper
from .controller import get_controller

_LOGGER = logging.getLogger(__name__)

DEFAULT_NAME = "SmartIR Climate"
DEFAULT_DELAY = 0.5

CONF_UNIQUE_ID = 'unique_id'
CONF_DEVICE_CODE = 'device_code'
CONF_CONTROLLER_DATA = "controller_data"
CONF_DELAY = "delay"
CONF_TEMPERATURE_SENSOR = 'temperature_sensor'
CONF_HUMIDITY_SENSOR = 'humidity_sensor'
CONF_POWER_SENSOR = 'power_sensor'
CONF_POWER_SENSOR_RESTORE_STATE = 'power_sensor_restore_state'

SUPPORT_FLAGS = (
    SUPPORT_TARGET_TEMPERATURE | 
    SUPPORT_FAN_MODE
)

PLATFORM_SCHEMA = PLATFORM_SCHEMA.extend({
    vol.Optional(CONF_UNIQUE_ID): cv.string,
    vol.Optional(CONF_NAME, default=DEFAULT_NAME): cv.string,
    vol.Required(CONF_DEVICE_CODE): cv.positive_int,
    vol.Required(CONF_CONTROLLER_DATA): cv.string,
    vol.Optional(CONF_DELAY, default=DEFAULT_DELAY): cv.positive_float,
    vol.Optional(CONF_TEMPERATURE_SENSOR): cv.entity_id,
    vol.Optional(CONF_HUMIDITY_SENSOR): cv.entity_id,
    vol.Optional(CONF_POWER_SENSOR): cv.entity_id,
    vol.Optional(CONF_POWER_SENSOR_RESTORE_STATE, default=False): cv.boolean
})

async def async_setup_platform(hass, config, async_add_entities, discovery_info=None):
    """Set up the IR Climate platform."""
    _LOGGER.debug("Setting up the startir platform")
    device_code = config.get(CONF_DEVICE_CODE)
    device_files_subdir = os.path.join('codes', 'climate')
    device_files_absdir = os.path.join(COMPONENT_ABS_DIR, device_files_subdir)

    if not os.path.isdir(device_files_absdir):
        os.makedirs(device_files_absdir)

    device_json_filename = str(device_code) + '.json'
    device_json_path = os.path.join(device_files_absdir, device_json_filename)

    if not os.path.exists(device_json_path):
        _LOGGER.warning("Couldn't find the device Json file. The component will " \
                        "try to download it from the GitHub repo.")

        try:
            codes_source = ("https://raw.githubusercontent.com/"
                            "antibill51/SmartIR/master/"
                            "codes/climate/{}.json")

            await Helper.downloader(codes_source.format(device_code), device_json_path)
        except Exception:
            _LOGGER.error("There was an error while downloading the device Json file. " \
                          "Please check your internet connection or if the device code " \
                          "exists on GitHub. If the problem still exists please " \
                          "place the file manually in the proper directory.")
            return

    with open(device_json_path) as j:
        try:
            _LOGGER.debug(f"loading json file {device_json_path}")
            device_data = json.load(j)
            _LOGGER.debug(f"{device_json_path} file loaded")
        except Exception:
            _LOGGER.error("The device Json file is invalid")
            return

    async_add_entities([SmartIRClimate(
        hass, config, device_data
    )])

class SmartIRClimate(ClimateEntity, RestoreEntity):
    def __init__(self, hass, config, device_data):
        _LOGGER.debug(f"SmartIRClimate init started for device {config.get(CONF_NAME)} supported models {device_data['supportedModels']}")
        self.hass = hass
        self._unique_id = config.get(CONF_UNIQUE_ID)
        self._name = config.get(CONF_NAME)
        self._device_code = config.get(CONF_DEVICE_CODE)
        self._controller_data = config.get(CONF_CONTROLLER_DATA)
        self._delay = config.get(CONF_DELAY)
        self._temperature_sensor = config.get(CONF_TEMPERATURE_SENSOR)
        self._humidity_sensor = config.get(CONF_HUMIDITY_SENSOR)
        self._power_sensor = config.get(CONF_POWER_SENSOR)
        self._power_sensor_restore_state = config.get(CONF_POWER_SENSOR_RESTORE_STATE)

        self._manufacturer = device_data['manufacturer']
        self._supported_models = device_data['supportedModels']
        self._supported_controller = device_data['supportedController']
        self._commands_encoding = device_data['commandsEncoding']
        self._min_temperature = device_data['minTemperature']
        self._max_temperature = device_data['maxTemperature']
        self._precision = device_data['precision']

        valid_hvac_modes = [x for x in device_data['operationModes'] if x in HVAC_MODES]

        self._operation_modes = [HVAC_MODE_OFF] + valid_hvac_modes
        self._fan_modes = device_data['fanModes']
        self._swing_modes = device_data.get('swingModes')
        self._commands = device_data['commands']

        self._target_temperature = self._min_temperature
        self._hvac_mode = HVAC_MODE_OFF
        self._current_fan_mode = self._fan_modes[0]
        self._current_swing_mode = None
        self._last_on_operation = None

        self._current_temperature = None
        self._current_humidity = None

        self._unit = hass.config.units.temperature_unit
        
        #Supported features
        self._support_flags = SUPPORT_FLAGS
        self._support_swing = False

        if self._swing_modes:
            self._support_flags = self._support_flags | SUPPORT_SWING_MODE
            self._current_swing_mode = self._swing_modes[0]
            self._support_swing = True

        self._temp_lock = asyncio.Lock()
        self._on_by_remote = False

        #Init the IR/RF controller
        self._controller = get_controller(
            self.hass,
            self._supported_controller,
            self._commands_encoding,
            self._controller_data,
            self._delay)
            
    async def async_added_to_hass(self):
        """Run when entity about to be added."""
        await super().async_added_to_hass()
        _LOGGER.debug(f"async_added_to_hass {self} {self.name} {self.supported_features}")
    
        last_state = await self.async_get_last_state()
        
        if last_state is not None:
            self._hvac_mode = last_state.state
            self._current_fan_mode = last_state.attributes['fan_mode']
            self._current_swing_mode = last_state.attributes.get('swing_mode')
            self._target_temperature = last_state.attributes['temperature']

            if 'last_on_operation' in last_state.attributes:
                self._last_on_operation = last_state.attributes['last_on_operation']

        if self._temperature_sensor:
            async_track_state_change(self.hass, self._temperature_sensor, 
                                     self._async_temp_sensor_changed)

            temp_sensor_state = self.hass.states.get(self._temperature_sensor)
            if temp_sensor_state and temp_sensor_state.state != STATE_UNKNOWN:
                self._async_update_temp(temp_sensor_state)

        if self._humidity_sensor:
            async_track_state_change(self.hass, self._humidity_sensor, 
                                     self._async_humidity_sensor_changed)

            humidity_sensor_state = self.hass.states.get(self._humidity_sensor)
            if humidity_sensor_state and humidity_sensor_state.state != STATE_UNKNOWN:
                self._async_update_humidity(humidity_sensor_state)

        if self._power_sensor:
            async_track_state_change(self.hass, self._power_sensor, 
                                     self._async_power_sensor_changed)

    @property
    def unique_id(self):
        """Return a unique ID."""
        return self._unique_id

    @property
    def name(self):
        """Return the name of the climate device."""
        return self._name

    @property
    def state(self):
        """Return the current state."""
        if self.hvac_mode != HVAC_MODE_OFF:
            return self.hvac_mode
        return HVAC_MODE_OFF

    @property
    def temperature_unit(self):
        """Return the unit of measurement."""
        return self._unit

    @property
    def min_temp(self):
        """Return the polling state."""
        return self._min_temperature
        
    @property
    def max_temp(self):
        """Return the polling state."""
        return self._max_temperature

    @property
    def target_temperature(self):
        """Return the temperature we try to reach."""
        return self._target_temperature

    @property
    def target_temperature_step(self):
        """Return the supported step of target temperature."""
        return self._precision

    @property
    def hvac_modes(self):
        """Return the list of available operation modes."""
        return self._operation_modes

    @property
    def hvac_mode(self):
        """Return hvac mode ie. heat, cool."""
        return self._hvac_mode

    @property
    def last_on_operation(self):
        """Return the last non-idle operation ie. heat, cool."""
        return self._last_on_operation

    @property
    def fan_modes(self):
        """Return the list of available fan modes."""
        return self._fan_modes

    @property
    def fan_mode(self):
        """Return the fan setting."""
        return self._current_fan_mode

    @property
    def swing_modes(self):
        """Return the swing modes currently supported for this device."""
        return self._swing_modes

    @property
    def swing_mode(self):
        """Return the current swing mode."""
        return self._current_swing_mode

    @property
    def current_temperature(self):
        """Return the current temperature."""
        return self._current_temperature

    @property
    def current_humidity(self):
        """Return the current humidity."""
        return self._current_humidity

    @property
    def supported_features(self):
        """Return the list of supported features."""
        return self._support_flags

    @property
    def extra_state_attributes(self):
        """Platform specific attributes."""
        return {
            'last_on_operation': self._last_on_operation,
            'device_code': self._device_code,
            'manufacturer': self._manufacturer,
            'supported_models': self._supported_models,
            'supported_controller': self._supported_controller,
            'commands_encoding': self._commands_encoding
        }

    async def async_set_temperature(self, **kwargs):
        """Set new target temperatures."""
        hvac_mode = kwargs.get(ATTR_HVAC_MODE)  
        temperature = kwargs.get(ATTR_TEMPERATURE)
          
        if temperature is None:
            return
            
        if temperature < self._min_temperature or temperature > self._max_temperature:
            _LOGGER.warning('The temperature value is out of min/max range') 
            return

        if self._precision == PRECISION_WHOLE:
            self._target_temperature = round(temperature)
        else:
            self._target_temperature = round(temperature, 1)

        if hvac_mode:
            await self.async_set_hvac_mode(hvac_mode)
            return
        
        if not self._hvac_mode.lower() == HVAC_MODE_OFF:
            await self.send_command()

<<<<<<< HEAD
        if self.hass is not None:
            self.async_write_ha_state()
=======
        self.async_write_ha_state()
>>>>>>> b0b4bc8a

    async def async_set_hvac_mode(self, hvac_mode):
        """Set operation mode."""
        self._hvac_mode = hvac_mode
        
        if not hvac_mode == HVAC_MODE_OFF:
            self._last_on_operation = hvac_mode

        await self.send_command()
<<<<<<< HEAD
        if self.hass is not None:
            self.async_write_ha_state()
=======
        self.async_write_ha_state()
>>>>>>> b0b4bc8a

    async def async_set_fan_mode(self, fan_mode):
        """Set fan mode."""
        self._current_fan_mode = fan_mode
        
        if not self._hvac_mode.lower() == HVAC_MODE_OFF:
            await self.send_command()      
<<<<<<< HEAD
        if self.hass is not None:
            self.async_write_ha_state()
=======
        self.async_write_ha_state()
>>>>>>> b0b4bc8a

    async def async_set_swing_mode(self, swing_mode):
        """Set swing mode."""
        self._current_swing_mode = swing_mode

        if not self._hvac_mode.lower() == HVAC_MODE_OFF:
            await self.send_command()
<<<<<<< HEAD
        if self.hass is not None:
            self.async_write_ha_state()
=======
        self.async_write_ha_state()
>>>>>>> b0b4bc8a

    async def async_turn_off(self):
        """Turn off."""
        await self.async_set_hvac_mode(HVAC_MODE_OFF)
        
    async def async_turn_on(self):
        """Turn on."""
        if self._last_on_operation is not None:
            await self.async_set_hvac_mode(self._last_on_operation)
        else:
            await self.async_set_hvac_mode(self._operation_modes[1])

    async def send_command(self):
        async with self._temp_lock:
            try:
                self._on_by_remote = False
                operation_mode = self._hvac_mode
                fan_mode = self._current_fan_mode
                swing_mode = self._current_swing_mode
                target_temperature = '{0:g}'.format(self._target_temperature)

                if operation_mode.lower() == HVAC_MODE_OFF:
                    await self._controller.send(self._commands['off'])
                    return

                if 'on' in self._commands:
                    await self._controller.send(self._commands['on'])
                    await asyncio.sleep(self._delay)

                if self._support_swing == True:
                    await self._controller.send(
                        self._commands[operation_mode][fan_mode][swing_mode][target_temperature])
                else:
                    await self._controller.send(
                        self._commands[operation_mode][fan_mode][target_temperature])

            except Exception as e:
                _LOGGER.exception(e)
            
    async def _async_temp_sensor_changed(self, entity_id, old_state, new_state):
        """Handle temperature sensor changes."""
        if new_state is None:
            return

        self._async_update_temp(new_state)
<<<<<<< HEAD
        if self.hass is not None:
            self.async_write_ha_state()

=======
        self.async_write_ha_state()
>>>>>>> b0b4bc8a

    async def _async_humidity_sensor_changed(self, entity_id, old_state, new_state):
        """Handle humidity sensor changes."""
        if new_state is None:
            return

        self._async_update_humidity(new_state)
<<<<<<< HEAD
        if self.hass is not None:
            self.async_write_ha_state()

=======
        self.async_write_ha_state()
>>>>>>> b0b4bc8a

    async def _async_power_sensor_changed(self, entity_id, old_state, new_state):
        """Handle power sensor changes."""
        if new_state is None:
            return

        if old_state is not None and new_state.state == old_state.state:
            return

        if new_state.state == STATE_ON and self._hvac_mode == HVAC_MODE_OFF:
            self._on_by_remote = True
            if self._power_sensor_restore_state == True and self._last_on_operation is not None:
                self._hvac_mode = self._last_on_operation
            else:
                self._hvac_mode = STATE_ON

<<<<<<< HEAD
            if self.hass is not None:
                self.async_write_ha_state()
=======
            self.async_write_ha_state()
>>>>>>> b0b4bc8a

        if new_state.state == STATE_OFF:
            self._on_by_remote = False
            if self._hvac_mode != HVAC_MODE_OFF:
                self._hvac_mode = HVAC_MODE_OFF
<<<<<<< HEAD
            if self.hass is not None:
                self.async_write_ha_state()
=======
            self.async_write_ha_state()
>>>>>>> b0b4bc8a

    @callback
    def _async_update_temp(self, state):
        """Update thermostat with latest state from temperature sensor."""
        try:
            if state.state != STATE_UNKNOWN and state.state != STATE_UNAVAILABLE:
                self._current_temperature = float(state.state)
        except ValueError as ex:
            _LOGGER.error("Unable to update from temperature sensor: %s", ex)

    @callback
    def _async_update_humidity(self, state):
        """Update thermostat with latest state from humidity sensor."""
        try:
            if state.state != STATE_UNKNOWN and state.state != STATE_UNAVAILABLE:
                self._current_humidity = float(state.state)
        except ValueError as ex:
            _LOGGER.error("Unable to update from humidity sensor: %s", ex)<|MERGE_RESOLUTION|>--- conflicted
+++ resolved
@@ -319,12 +319,7 @@
         if not self._hvac_mode.lower() == HVAC_MODE_OFF:
             await self.send_command()
 
-<<<<<<< HEAD
-        if self.hass is not None:
-            self.async_write_ha_state()
-=======
-        self.async_write_ha_state()
->>>>>>> b0b4bc8a
+        self.async_write_ha_state()
 
     async def async_set_hvac_mode(self, hvac_mode):
         """Set operation mode."""
@@ -334,12 +329,7 @@
             self._last_on_operation = hvac_mode
 
         await self.send_command()
-<<<<<<< HEAD
-        if self.hass is not None:
-            self.async_write_ha_state()
-=======
-        self.async_write_ha_state()
->>>>>>> b0b4bc8a
+        self.async_write_ha_state()
 
     async def async_set_fan_mode(self, fan_mode):
         """Set fan mode."""
@@ -347,12 +337,7 @@
         
         if not self._hvac_mode.lower() == HVAC_MODE_OFF:
             await self.send_command()      
-<<<<<<< HEAD
-        if self.hass is not None:
-            self.async_write_ha_state()
-=======
-        self.async_write_ha_state()
->>>>>>> b0b4bc8a
+        self.async_write_ha_state()
 
     async def async_set_swing_mode(self, swing_mode):
         """Set swing mode."""
@@ -360,12 +345,7 @@
 
         if not self._hvac_mode.lower() == HVAC_MODE_OFF:
             await self.send_command()
-<<<<<<< HEAD
-        if self.hass is not None:
-            self.async_write_ha_state()
-=======
-        self.async_write_ha_state()
->>>>>>> b0b4bc8a
+        self.async_write_ha_state()
 
     async def async_turn_off(self):
         """Turn off."""
@@ -411,13 +391,7 @@
             return
 
         self._async_update_temp(new_state)
-<<<<<<< HEAD
-        if self.hass is not None:
-            self.async_write_ha_state()
-
-=======
-        self.async_write_ha_state()
->>>>>>> b0b4bc8a
+        self.async_write_ha_state()
 
     async def _async_humidity_sensor_changed(self, entity_id, old_state, new_state):
         """Handle humidity sensor changes."""
@@ -425,13 +399,7 @@
             return
 
         self._async_update_humidity(new_state)
-<<<<<<< HEAD
-        if self.hass is not None:
-            self.async_write_ha_state()
-
-=======
-        self.async_write_ha_state()
->>>>>>> b0b4bc8a
+        self.async_write_ha_state()
 
     async def _async_power_sensor_changed(self, entity_id, old_state, new_state):
         """Handle power sensor changes."""
@@ -448,23 +416,13 @@
             else:
                 self._hvac_mode = STATE_ON
 
-<<<<<<< HEAD
-            if self.hass is not None:
-                self.async_write_ha_state()
-=======
             self.async_write_ha_state()
->>>>>>> b0b4bc8a
 
         if new_state.state == STATE_OFF:
             self._on_by_remote = False
             if self._hvac_mode != HVAC_MODE_OFF:
                 self._hvac_mode = HVAC_MODE_OFF
-<<<<<<< HEAD
-            if self.hass is not None:
-                self.async_write_ha_state()
-=======
             self.async_write_ha_state()
->>>>>>> b0b4bc8a
 
     @callback
     def _async_update_temp(self, state):
