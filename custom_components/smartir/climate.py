--- conflicted
+++ resolved
@@ -7,13 +7,7 @@
 
 from homeassistant.components.climate import ClimateEntity, PLATFORM_SCHEMA
 from homeassistant.components.climate.const import (
-<<<<<<< HEAD
-    HVACMode,
-    ClimateEntityFeature,
-    HVAC_MODES, ATTR_HVAC_MODE)
-=======
     ClimateEntityFeature, HVACMode, HVAC_MODES, ATTR_HVAC_MODE)
->>>>>>> 56f275cc
 from homeassistant.const import (
     CONF_NAME, STATE_ON, STATE_OFF, STATE_UNKNOWN, STATE_UNAVAILABLE, ATTR_TEMPERATURE,
     PRECISION_TENTHS, PRECISION_HALVES, PRECISION_WHOLE)
@@ -40,13 +34,9 @@
 
 SUPPORT_FLAGS = (
     ClimateEntityFeature.TARGET_TEMPERATURE | 
-<<<<<<< HEAD
-    ClimateEntityFeature.FAN_MODE
-=======
     ClimateEntityFeature.FAN_MODE |
     ClimateEntityFeature.TURN_ON |
     ClimateEntityFeature.TURN_OFF
->>>>>>> 56f275cc
 )
 
 PLATFORM_SCHEMA = PLATFORM_SCHEMA.extend({
