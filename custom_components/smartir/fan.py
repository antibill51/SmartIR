--- conflicted
+++ resolved
@@ -228,26 +228,14 @@
             self._last_on_speed = self._speed
 
         await self.send_command()
-<<<<<<< HEAD
-
-        if self.hass is not None:
-            self.async_write_ha_state()
-=======
         self.async_write_ha_state()
->>>>>>> b0b4bc8a
 
     async def async_oscillate(self, oscillating: bool) -> None:
         """Set oscillation of the fan."""
         self._oscillating = oscillating
 
         await self.send_command()
-<<<<<<< HEAD
-        
-        if self.hass is not None:
-            self.async_write_ha_state()
-=======
         self.async_write_ha_state()
->>>>>>> b0b4bc8a
 
     async def async_set_direction(self, direction: str):
         """Set the direction of the fan"""
@@ -256,12 +244,7 @@
         if not self._speed.lower() == SPEED_OFF:
             await self.send_command()
 
-<<<<<<< HEAD
-        if self.hass is not None:
-            self.async_write_ha_state()
-=======
         self.async_write_ha_state()
->>>>>>> b0b4bc8a
 
     async def async_turn_on(self, percentage: int = None, **kwargs):
         """Turn on the fan."""
@@ -305,20 +288,10 @@
         if new_state.state == STATE_ON and self._speed == SPEED_OFF:
             self._on_by_remote = True
             self._speed = None
-<<<<<<< HEAD
-            if self.hass is not None:
-                self.async_write_ha_state()
-=======
             self.async_write_ha_state()
->>>>>>> b0b4bc8a
 
         if new_state.state == STATE_OFF:
             self._on_by_remote = False
             if self._speed != SPEED_OFF:
                 self._speed = SPEED_OFF
-<<<<<<< HEAD
-            if self.hass is not None:
-                self.async_write_ha_state()
-=======
-            self.async_write_ha_state()
->>>>>>> b0b4bc8a
+            self.async_write_ha_state()